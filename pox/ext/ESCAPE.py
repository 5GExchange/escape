# Copyright 2017 Janos Czentye
#
# Licensed under the Apache License, Version 2.0 (the "License");
# you may not use this file except in compliance with the License.
# You may obtain a copy of the License at:
#
# http://www.apache.org/licenses/LICENSE-2.0
#
# Unless required by applicable law or agreed to in writing, software
# distributed under the License is distributed on an "AS IS" BASIS,
# WITHOUT WARRANTIES OR CONDITIONS OF ANY KIND, either express or implied.
# See the License for the specific language governing permissions and
# limitations under the License.
"""
The overall POX module for the layer modules of ESCAPE.

Initiate appropriate layer APIs.

Follows POX module conventions.
"""
import logging
import os
import site
import sys

import pox.lib.util as poxutil
from escape_logging import setup_logging
from pox.core import core, log as core_log

# Initial parameters used for storing command line parameters.
init_param = {}
"""Initial parameters used for storing command line parameters."""


# noinspection PyUnusedLocal
def _start_components (event):
  """
  Initiate and run POX with ESCAPE components.

  :param event: POX's going up event
  :type event: :class:`pox.core.GoingUpEvent`
  :return: None
  """
  # Launch ESCAPE components
  if init_param['full']:
    # Launch Infrastructure Layer (IL) optionally
    from infrastructure import launch

    launch(topo=init_param['mininet'])
  # Launch RESt-API Sublayer
  from rest_api import launch

  launch()
  # Launch Controller Adaptation Sublayer (CAS)
  from adaptation import launch

  launch(with_infr=init_param['full'], dovapi=init_param['dovapi'])
  # Launch Resource Orchestration Sublayer (ROS)
  from orchestration import launch

  launch(agent=init_param['agent'], rosapi=init_param['rosapi'])
  if not init_param['agent']:
    # Launch Service Layer (mostly SAS)
    from service import launch

    launch(sg_file=init_param['sg_file'], gui=init_param['gui'])


def __init_loggers (loglevel, log, test, log_folder=None):
  """
  Init loggers.

  :param loglevel: run on specific run level  (default: INFO)
  :type loglevel: str
  :param log: add ESCAPE main log file for test mode (default: log/escape.log)
  :type log: str
  :param test: Start ESCAPE in test mode (optional)
  :type test: bool
  :return: None
  """
  # Import colourful logging
  if loglevel == 'VERBOSE':
    setup_logging(**{'test_mode': True if test else False,
                     'log_file': log, "log_folder": log_folder})
    # Set the Root logger level explicitly
    logging.getLogger('').setLevel("VERBOSE")
  else:
    # Launch pretty logger with specific log level
    setup_logging(**{loglevel: True, 'test_mode': True if test else False,
                     'log_file': log, "log_folder": log_folder})


def __init_stats (stats_folder):
  if stats_folder is None:
    stats_folder = "log/stats"
  core_log.info("Initialize stats folder: %s" % stats_folder)
  from escape.util.stat import initialize
  initialize(stats_folder=stats_folder)


def __init_config (config, test, quit):
  """
  Init configuration.

  :param config: additional config file with different name
  :type config: str
  :param test: Start ESCAPE in test mode (optional)
  :type test: bool
  :param quit: Quit after the first service request has processed (optional)
  :type quit: bool
  :return:
  """
  # Save test mode
  if test:
    setattr(core, "TEST_MODE", True)

  # Save quit mode
  if quit:
    setattr(core, "QUIT_AFTER_PROCESS", True)
  from escape.util.config import ESCAPEConfig
  # Define global configuration and try to load additions from file
  ESCAPEConfig().load_config(config=config)


def __print_header ():
  from escape.util.misc import get_escape_revision
  revision = get_escape_revision()
  core_log.info("Starting %s" % revision[0])
  core_log.info("Version: %s" % revision[1])
  core_log.info("Current branch: %s" % revision[2])
  core_log.info("Initializing main layer modules...")


def __setup_pythonpath ():
  """
  Setup PYTHONPATH if ESCAPE was stated in a subshell.

  :return: None
  """
  # Detect and add dependency directories in case it run in a subshell
  PROJECT_ROOT = os.path.normpath(os.path.abspath(__file__) + "/../../..")
  site.addsitedir(sitedir=PROJECT_ROOT)
  # Remove project root to avoid name collision
  sys.path.remove(PROJECT_ROOT)


@poxutil.eval_args
def launch (sg_file=None, config=None, gui=False, agent=False, rosapi=False,
<<<<<<< HEAD
            dovapi=False, full=False, loglevel="INFO", quit=False,
            visualization=False, mininet=None, test=False, log=None):
=======
            dovapi=False, full=False, loglevel="INFO", cfor=False, quit=False,
            visualization=False, mininet=None, test=False, log=None,
            log_folder=None):
>>>>>>> 07e49a81
  """
  Launch function called by POX core when core is up.

  :param sg_file: Path of the input Service graph (optional)
  :type sg_file: str
  :param config: additional config file with different name
  :type config: str
  :param gui: Signal for initiate GUI (optional)
  :type gui: bool
  :param agent: Do not start the service layer (optional)
  :type agent: bool
  :param rosapi:
  :param full: Initiate Infrastructure Layer also
  :type full: bool
  :param loglevel: run on specific run level  (default: INFO)
  :type loglevel: str
  :param visualization: send NFFGs to remote visualization server (optional)
  :type visualization: bool
  :param mininet: Path of the initial topology graph (optional)
  :type mininet: str
  :param test: Start ESCAPE in test mode (optional)
  :type test: bool
  :param log: add ESCAPE main log file for test mode (default: log/escape.log)
  :type log: str
  :param quit: Quit after the first service request has processed (optional)
  :type quit: bool
  :return: None
  """
  # Store args into this module file
  global init_param
  init_param.update(locals())

  __setup_pythonpath()
  __init_loggers(loglevel=loglevel, log=log, test=test, log_folder=log_folder)
  __init_config(config=config, test=test, quit=quit)
  __print_header()

  if visualization:
    core_log.debug("Enable remote visualization...")
    from escape.util.com_logger import RemoteVisualizer
    core.register(RemoteVisualizer._core_name, RemoteVisualizer())

  # Register _start_components() to be called when POX is up
  core.addListenerByName("GoingUpEvent", _start_components)<|MERGE_RESOLUTION|>--- conflicted
+++ resolved
@@ -146,14 +146,9 @@
 
 @poxutil.eval_args
 def launch (sg_file=None, config=None, gui=False, agent=False, rosapi=False,
-<<<<<<< HEAD
-            dovapi=False, full=False, loglevel="INFO", quit=False,
-            visualization=False, mininet=None, test=False, log=None):
-=======
             dovapi=False, full=False, loglevel="INFO", cfor=False, quit=False,
             visualization=False, mininet=None, test=False, log=None,
             log_folder=None):
->>>>>>> 07e49a81
   """
   Launch function called by POX core when core is up.
 
