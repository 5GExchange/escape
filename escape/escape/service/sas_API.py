--- conflicted
+++ resolved
@@ -26,13 +26,10 @@
 from escape.service import LAYER_NAME, log as log  # Service layer logger
 from escape.service.element_mgmt import ClickManager
 from escape.service.sas_orchestration import ServiceOrchestrator
-<<<<<<< HEAD
 from escape.util.api import AbstractAPI, AbstractRequestHandler, \
   RequestStatus, RequestScheduler
-=======
 from escape.util.api import AbstractAPI, RESTServer, RequestStatus, \
   RequestScheduler
->>>>>>> 07e49a81
 from escape.util.config import CONFIG
 from escape.util.conversion import NFFGConverter
 from escape.util.domain import BaseResultEvent
