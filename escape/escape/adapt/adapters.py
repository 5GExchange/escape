--- conflicted
+++ resolved
@@ -947,10 +947,7 @@
     """
     log.debug("Cache generated 'edit-config' request...")
     # self.__last_request = data.full_copy()
-<<<<<<< HEAD
-=======
     # Copy reference instead of full_copy to avoid overhead
->>>>>>> 02eab59e
     self.__last_request = data
 
   def __is_changed (self, new_data):
