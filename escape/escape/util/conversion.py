--- conflicted
+++ resolved
@@ -835,15 +835,9 @@
       else:
         try:
           v_fe_port = flowentry.port.get_target()
-<<<<<<< HEAD
-        except ValueError as e:
-          self.log.error("Got unexpected exception during acquisition of "
-                         "IN Port in Flowentry: %s!" % e)
-=======
         except StandardError:
           self.log.exception("Got unexpected exception during acquisition of "
                              "IN Port in Flowentry: %s!" % flowentry.xml())
->>>>>>> 8e10f5ac
           continue
         # Check if src port is a VNF port --> create the tagged port name
         if "NF_instances" in flowentry.port.get_as_text():
@@ -913,16 +907,10 @@
       else:
         try:
           v_fe_out = flowentry.out.get_target()
-<<<<<<< HEAD
-        except ValueError as e:
-          self.log.error("Got unexpected exception during acquisition of OUT "
-                         "Port in Flowentry: %s!" % e)
-=======
         except StandardError:
           self.log.exception(
             "Got unexpected exception during acquisition of OUT "
             "Port in Flowentry: %s!" % flowentry.xml())
->>>>>>> 8e10f5ac
           continue
         # Check if dst port is a VNF port --> create the tagged port name
         if "NF_instances" in flowentry.out.get_as_text():
@@ -1384,30 +1372,17 @@
     for vlink in virtualizer.links:
       try:
         src_port = vlink.src.get_target()
-<<<<<<< HEAD
-      except ValueError as e:
-        self.log.error("Got unexpected exception during acquisition of link's "
-                       "src Port: %s" % e)
-        continue
-=======
       except StandardError:
         self.log.exception(
           "Got unexpected exception during acquisition of link's src Port!")
->>>>>>> 8e10f5ac
       src_node = src_port.get_parent().get_parent()
       # Add domain name to the node id if unique_id is set
       src_node_id = self._gen_unique_bb_id(src_node)
       try:
         dst_port = vlink.dst.get_target()
-<<<<<<< HEAD
-      except ValueError as e:
-        self.log.error("Got unexpected exception during acquisition of link's "
-                       "dst Port: %s" % e)
-=======
       except StandardError:
         self.log.exception(
           "Got unexpected exception during acquisition of link's dst Port!")
->>>>>>> 8e10f5ac
       dst_node = dst_port.get_parent().get_parent()
       # Add domain name to the node id if unique_id is set
       dst_node_id = self._gen_unique_bb_id(dst_node)
