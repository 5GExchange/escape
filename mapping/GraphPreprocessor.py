--- conflicted
+++ resolved
@@ -84,23 +84,16 @@
         break
 
     if sap_end not in visited:
-<<<<<<< HEAD
       if nx.has_path(self.net.network, sap_begin, sap_end):
         self.log.error(
           "Chain end is further than latency requirement, for chain: %s" % chain)
         raise uet.MappingException(
-          "Chain end is further than latency requirement, for chain: %s" % chain)
+          "Chain end is further than latency requirement, for chain: %s" % chain,
+          False)
       else:
         raise uet.BadInputException("Ending SAP should be accessable from"
                                     " starting SAP.", "There is no path between"
                                     " the ends of the service chain!")
-=======
-      self.log.error(
-        "Chain end is further than latency requirement, for chain: %s" % chain)
-      raise uet.MappingException(
-        "Chain end is further than latency requirement, for chain: %s" % chain,
-        False)
->>>>>>> 3fd94e2d
 
     # attributes of nx::subgraph() points to the original, better call copy()
     # -DON`T we want attribute changes to be reflected in the big
